--- conflicted
+++ resolved
@@ -16,7 +16,6 @@
 from pymor.operators.block import BlockOperator
 
 
-<<<<<<< HEAD
 def rb_project_operator(operator, source_rb, range_rb=None, product=None, name=None):
     assert operator is None or isinstance(operator, OperatorInterface)
 
@@ -51,8 +50,6 @@
     return operator.projected(source_basis, range_basis, product=product, name=name)
 
 
-=======
->>>>>>> 3d354b5f
 class Concatenation(OperatorBase):
 
     def __init__(self, second, first, name=None):
