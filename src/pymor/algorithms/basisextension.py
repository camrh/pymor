--- conflicted
+++ resolved
@@ -25,11 +25,6 @@
 import numpy as np
 
 from pymor.core.exceptions import ExtensionError
-<<<<<<< HEAD
-from pymor.la import VectorArrayInterface, NumpyVectorArray
-from pymor.la.blockvectorarray import BlockVectorArray
-=======
->>>>>>> a5e5a168
 from pymor.la.gram_schmidt import gram_schmidt
 from pymor.la.pod import pod
 
@@ -185,23 +180,4 @@
     if len(new_basis) <= basis_length:
         raise ExtensionError
 
-    return new_basis, {'hierarchic': True}
-
-
-def block_basis_extension(basis, U, extension_algorithm):
-    assert isinstance(U, BlockVectorArray)
-    num_blocks = U.num_blocks
-    if isinstance(basis, list):
-        assert len(basis) == num_blocks
-        assert all([isinstance(base, VectorArrayInterface) or base is None for base in basis])
-        local_bases = basis
-    elif basis is None:
-        local_bases = [None for jj in np.arange(num_blocks)]
-    else:
-        raise ExtensionError('Unknown basis given!')
-    # TODO think about hierarchic extension
-    if isinstance(extension_algorithm, list):
-        assert len(extension_algorithm) == num_blocks
-        return [extension_algorithm[jj](local_bases[jj], U.block(jj, copy=False))[0] for jj in np.arange(num_blocks)], {'hierarchic': False}
-    else:
-        return [extension_algorithm(local_bases[jj], U.block(jj, copy=False))[0] for jj in np.arange(num_blocks)], {'hierarchic': False}+    return new_basis, {'hierarchic': True}